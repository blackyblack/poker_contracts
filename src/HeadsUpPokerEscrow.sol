// SPDX-License-Identifier: MIT
pragma solidity 0.8.24;

import "@openzeppelin/contracts/utils/ReentrancyGuard.sol";
import "@openzeppelin/contracts/utils/cryptography/ECDSA.sol";

import {HeadsUpPokerEIP712} from "./HeadsUpPokerEIP712.sol";
<<<<<<< HEAD
import {PokerEvaluator} from "./PokerEvaluator.sol";
=======
import {HeadsUpPokerReplay} from "./HeadsUpPokerReplay.sol";
import {Action} from "./HeadsUpPokerActions.sol";
>>>>>>> fdae11a7

/// @title HeadsUpPokerEscrow - Simple escrow contract for heads up poker matches using ETH only
/// @notice Supports opening channels, joining, settling on fold and basic showdown flow
contract HeadsUpPokerEscrow is ReentrancyGuard, HeadsUpPokerEIP712 {
    using ECDSA for bytes32;

    HeadsUpPokerReplay private immutable replay;

    // ------------------------------------------------------------------
    // Slot layout constants
    // ------------------------------------------------------------------
    uint16 constant MASK_ALL = 0x01FF; // bits 0..8

    uint256 public constant revealWindow = 1 hours;

    // ------------------------------------------------------------------
    // Errors
    // ------------------------------------------------------------------
    error CommitDuplicate(uint8 slot);
    error CommitWrongChannel(uint8 slot);
    error CommitWrongSignerA(uint8 slot);
    error CommitWrongSignerB(uint8 slot);
    error CommitUnexpected(uint8 slot);
    
    error NotFinalized();
    error PaymentFailed();
    error NoBalance();
    error ChannelExists();
    error BadOpponent();
    error NoDeposit();
    error NoChannel();
    error NotOpponent();
    error AlreadyJoined();
    error AlreadyFinalized();
    error ShowdownInProgress();
    error NotPlayer();
    error SignatureLengthMismatch();
    error NoOverlap();
    error HashMismatch();
    error BoardOpenFailed();
    error HoleOpenFailed();
    error ChannelNotReady();
    error BadRoleIndex();
    error SequenceTooLow();
    error Expired();
    error NoShowdownInProgress();
    error StillRevealing();
    error OpponentHoleOpenFailed();
    error InitiatorHolesRequired();
    error ActionSignatureLengthMismatch();
    error ActionWrongChannel();
    error ActionWrongHand();
    error ActionWrongSignerA();
    error ActionWrongSignerB();
    error ReplayDidNotEndInFold();
    error NoActionsProvided();

    // ------------------------------------------------------------------
    // Showdown state
    // ------------------------------------------------------------------
    struct ShowdownState {
        address initiator;
        address opponent;
        uint256 deadline;
        bool inProgress;
        bytes32 oppHoleHash1;
        bytes32 oppHoleHash2;
        uint8[5] board;
        uint8[2] initiatorHole;
        uint16 lockedCommitMask;
        bytes32[9] lockedCommitHashes;
        uint32[9] lockedCommitSeqs;
        uint32 maxSeq;
    }

    mapping(uint256 => ShowdownState) private showdowns;
    // ---------------------------------------------------------------------
    // Channel storage
    // ---------------------------------------------------------------------
    struct Channel {
        address player1;
        address player2;
        uint256 deposit1;
        uint256 deposit2;
        bool finalized;
        uint256 handId;
        uint256 nextHandId; // Local counter for this channel
        uint256 lastJoinedHandId; // Track when player2 last joined
    }

    mapping(uint256 => Channel) private channels;

    constructor() {
        replay = new HeadsUpPokerReplay();
    }

    // ---------------------------------------------------------------------
    // Events
    // ---------------------------------------------------------------------
    event ChannelOpened(
        uint256 indexed channelId,
        address indexed player1,
        address indexed player2,
        uint256 amount,
        uint256 handId
    );
    event ChannelJoined(
        uint256 indexed channelId,
        address indexed player,
        uint256 amount
    );
    event FoldSettled(
        uint256 indexed channelId,
        address indexed winner,
        uint256 amount
    );
    event ShowdownStarted(uint256 indexed channelId);
    event ShowdownFinalized(
        uint256 indexed channelId,
        address indexed winner,
        uint256 amount
    );
    event CommitsUpdated(
        uint256 indexed channelId,
        address indexed submitter,
        uint16 newMask,
        uint32 maxSeq
    );
    event Withdrawn(
        uint256 indexed channelId,
        address indexed player,
        uint256 amount
    );

    // ---------------------------------------------------------------------
    // View helpers
    // ---------------------------------------------------------------------
    function stacks(
        uint256 channelId
    ) external view returns (uint256 p1, uint256 p2) {
        Channel storage ch = channels[channelId];
        return (ch.deposit1, ch.deposit2);
    }

    /// @notice Get the handId for a channel
    function getHandId(uint256 channelId) external view returns (uint256) {
        return channels[channelId].handId;
    }

    /// @notice Player withdraws their deposit from a finalized channel
    function withdraw(uint256 channelId) external nonReentrant {
        Channel storage ch = channels[channelId];
        if (!ch.finalized) revert NotFinalized();
        
        uint256 amount;
        if (msg.sender == ch.player1 && ch.deposit1 > 0) {
            amount = ch.deposit1;
            ch.deposit1 = 0;
        } else if (msg.sender == ch.player2 && ch.deposit2 > 0) {
            amount = ch.deposit2;
            ch.deposit2 = 0;
        } else {
            revert NoBalance();
        }

        (bool ok, ) = payable(msg.sender).call{value: amount}("");
        if (!ok) revert PaymentFailed();

        emit Withdrawn(channelId, msg.sender, amount);
    }

    // ---------------------------------------------------------------------
    // Channel flow
    // ---------------------------------------------------------------------

    /// @notice Player1 opens a channel with an opponent by depositing ETH
    function open(
        uint256 channelId,
        address opponent
    ) external payable nonReentrant returns (uint256 handId) {
        Channel storage ch = channels[channelId];
        if (ch.player1 != address(0) && !ch.finalized) revert ChannelExists();
        if (opponent == address(0) || opponent == msg.sender) revert BadOpponent();
        
        // Allow zero deposit only if there's existing deposit from previous games
        if (msg.value == 0 && ch.deposit1 == 0) revert NoDeposit();

        // Initialize nextHandId for new channels
        bool isNewChannel = (ch.player1 == address(0));
        if (isNewChannel) {
            ch.nextHandId = 1; // Start at 1 for new channels
        }
        // For reused channels, nextHandId keeps incrementing from previous value
        
        // Generate channel-local handId
        handId = ch.nextHandId++;

        ch.player1 = msg.sender;
        ch.player2 = opponent;
        ch.deposit1 += msg.value; // Add to existing deposit instead of overwriting
        // Note: Do not reset deposit2 to allow player2 to accumulate winnings
        ch.finalized = false;
        ch.handId = handId;

        // Reset showdown state when reusing channel
        ShowdownState storage sd = showdowns[channelId];
        if (sd.inProgress) {
            sd.inProgress = false;
            sd.initiator = address(0);
            sd.opponent = address(0);
            sd.deadline = 0;
            sd.lockedCommitMask = 0;
            sd.maxSeq = 0;
        }

        emit ChannelOpened(channelId, msg.sender, opponent, msg.value, handId);
    }

    /// @notice Opponent joins an open channel by matching deposit
    function join(uint256 channelId) external payable nonReentrant {
        Channel storage ch = channels[channelId];
        if (ch.player1 == address(0)) revert NoChannel();
        if (ch.player2 != msg.sender) revert NotOpponent();
        if (ch.lastJoinedHandId == ch.handId) revert AlreadyJoined(); // Check if already joined this hand
        
        // Allow zero deposit only if there's existing deposit from previous games
        if (msg.value == 0 && ch.deposit2 == 0) revert NoDeposit();

        ch.deposit2 += msg.value; // Add to existing deposit instead of overwriting
        ch.lastJoinedHandId = ch.handId; // Mark as joined for this hand

        emit ChannelJoined(channelId, msg.sender, msg.value);
    }

    /// @notice Settles fold using co-signed action transcript verification  
    /// @param channelId The channel identifier
    /// @param actions Array of co-signed actions representing the poker hand
    /// @param signatures Array of signatures (2 per action: player1, player2)
    function settleFold(
        uint256 channelId,
        Action[] calldata actions,
        bytes[] calldata signatures
    ) external nonReentrant {
        Channel storage ch = channels[channelId];
        ShowdownState storage sd = showdowns[channelId];
        if (sd.inProgress) revert ShowdownInProgress();
        if (ch.player1 == address(0)) revert NoChannel();
        if (actions.length == 0) revert NoActionsProvided();
        
        // Verify signatures for all actions
        _verifyActionSignatures(channelId, ch.handId, actions, signatures, ch.player1, ch.player2);
        
        // Replay actions to verify they end in a fold
        (HeadsUpPokerReplay.End endType, uint8 folder, ) = replay.replayAndGetEndState(
            actions, 
            ch.deposit1, 
            ch.deposit2
        );
        
        if (endType != HeadsUpPokerReplay.End.FOLD) revert ReplayDidNotEndInFold();
        
        // Winner is the non-folder
        address winner = folder == 0 ? ch.player2 : ch.player1;

        // TODO: take the pot from the action replay instead of summing deposits
        // TODO: do not replace deposits with pot, but rather add/subtract the difference
        // TODO: return each player's pot from the replay
        
        uint256 pot = ch.deposit1 + ch.deposit2;

        // Add pot to winner's deposit instead of sending to address
        if (winner == ch.player1) {
            ch.deposit1 = pot;
            ch.deposit2 = 0;
        } else {
            ch.deposit1 = 0;
            ch.deposit2 = pot;
        }

        ch.finalized = true;

        emit FoldSettled(channelId, winner, pot);
    }

    // ------------------------------------------------------------------
    // Internal helpers
    // ------------------------------------------------------------------

    // Reduce stack pressure: move signer checks into a small helper.
    function _checkSigners(
        uint8 slot,
        bytes32 digest,
        bytes calldata sigA,
        bytes calldata sigB,
        address addrA,
        address addrB
    ) private pure {
        if (digest.recover(sigA) != addrA) revert CommitWrongSignerA(slot);
        if (digest.recover(sigB) != addrB) revert CommitWrongSignerB(slot);
    }

    /// @notice Verifies that all actions are co-signed by both players
    /// @param channelId The channel identifier 
    /// @param handId The hand identifier
    /// @param actions Array of actions to verify
    /// @param signatures Array of signatures (2 per action: player1, player2)
    /// @param player1 Address of player1
    /// @param player2 Address of player2
    function _verifyActionSignatures(
        uint256 channelId,
        uint256 handId,
        Action[] calldata actions,
        bytes[] calldata signatures,
        address player1,
        address player2
    ) private view {
        if (actions.length * 2 != signatures.length) revert ActionSignatureLengthMismatch();
        
        for (uint256 i = 0; i < actions.length; i++) {
            Action calldata action = actions[i];
            
            // Verify action belongs to correct channel and hand
            if (action.channelId != channelId) revert ActionWrongChannel();
            if (action.handId != handId) revert ActionWrongHand();
            
            // Get EIP712 digest for this action
            bytes32 digest = digestAction(action);
            
            // Verify both players signed this action
            bytes calldata sig1 = signatures[i * 2];
            bytes calldata sig2 = signatures[i * 2 + 1];
            
            if (digest.recover(sig1) != player1) revert ActionWrongSignerA();
            if (digest.recover(sig2) != player2) revert ActionWrongSignerB();
        }
    }

    function verifyCoSignedCommits(
        uint256 channelId,
        HeadsUpPokerEIP712.CardCommit[] calldata commits,
        bytes[] calldata sigs,
        uint16 allowedMask,
        address addrA,
        address addrB
    )
        internal
        view
        returns (
            bytes32[9] memory hashes,
            uint32[9] memory seqs,
            uint16 presentMask,
            uint32 maxSeq
        )
    {
        if (commits.length * 2 != sigs.length) revert SignatureLengthMismatch();
        uint16 seenMask;
        for (uint256 i = 0; i < commits.length; i++) {
            HeadsUpPokerEIP712.CardCommit calldata cc = commits[i];
            // Limit lifetime of locals to this block
            {
                uint8 slot = cc.slot;
                uint16 bit = uint16(1) << slot;

                if ((allowedMask & bit) == 0) revert CommitUnexpected(slot);
                if ((seenMask & bit) != 0) revert CommitDuplicate(slot);
                seenMask |= bit;

                if (cc.channelId != channelId) revert CommitWrongChannel(slot);

                if (cc.seq > maxSeq) {
                    maxSeq = cc.seq;
                }

                bytes32 digest = digestCardCommit(cc);
                _checkSigners(
                    slot,
                    digest,
                    sigs[i * 2],
                    sigs[i * 2 + 1],
                    addrA,
                    addrB
                );

                hashes[slot] = cc.commitHash;
                seqs[slot] = cc.seq;
                presentMask |= bit;
            }
        }
    }

    // Applies a batch of commits/openings.
    function _applyCommitUpdate(
        uint256 channelId,
        HeadsUpPokerEIP712.CardCommit[] calldata commits,
        bytes[] calldata sigs,
        uint8[5] calldata boardCodes,
        bytes32[5] calldata boardSalts,
        uint8[2] calldata holeCodes,
        bytes32[2] calldata holeSalts,
        address submitter,
        bool requireOverlap
    ) internal returns (uint16 finalMask, uint32 finalMaxSeq) {
        Channel storage ch = channels[channelId];
        ShowdownState storage sd = showdowns[channelId];

        address addrA = ch.player1;
        address addrB = ch.player2;

        (
            bytes32[9] memory newHashes,
            uint32[9] memory newSeqs,
            uint16 newMask,
            uint32 newMaxSeq
        ) = verifyCoSignedCommits(
                channelId,
                commits,
                sigs,
                MASK_ALL,
                addrA,
                addrB
            );

        uint16 oldMask = sd.lockedCommitMask;

        // check for overlap with existing locked set if required
        if (requireOverlap && oldMask != 0) {
            if ((newMask & oldMask) == 0) revert NoOverlap();
            for (uint8 slot = 0; slot < 9; slot++) {
                uint16 bit = uint16(1) << slot;
                if (((newMask & oldMask) & bit) != 0) {
                    // Allow override if new commit has higher sequence number
                    if (newSeqs[slot] > sd.lockedCommitSeqs[slot]) {
                        // Override is allowed, continue to merging
                        continue;
                    }
                    if (newSeqs[slot] == sd.lockedCommitSeqs[slot]) {
                        // Same sequence number - require exact match
                        if (newHashes[slot] != sd.lockedCommitHashes[slot]) revert HashMismatch();
                        continue;
                    }
                    // Lower sequence number - not allowed
                    revert SequenceTooLow();
                }
            }
        }

        // merge new commits into locked set
        uint16 mergedMask = oldMask | newMask;
        for (uint8 slot2 = 0; slot2 < 9; slot2++) {
            uint16 bit2 = uint16(1) << slot2;
            if ((newMask & bit2) != 0) {
                // Update slot if it's new OR if it's an override with higher seq
                if ((oldMask & bit2) == 0 || newSeqs[slot2] > sd.lockedCommitSeqs[slot2]) {
                    sd.lockedCommitHashes[slot2] = newHashes[slot2];
                    sd.lockedCommitSeqs[slot2] = newSeqs[slot2];
                }
            }
        }
        sd.lockedCommitMask = mergedMask;

        if (newMaxSeq > sd.maxSeq) {
            sd.maxSeq = newMaxSeq;
        }

        uint8 submitterSlot1;
        uint8 submitterSlot2;
        uint8 opp1;
        uint8 opp2;
        if (submitter == addrA) {
            submitterSlot1 = SLOT_A1;
            submitterSlot2 = SLOT_A2;
            opp1 = SLOT_B1;
            opp2 = SLOT_B2;
        } else {
            submitterSlot1 = SLOT_B1;
            submitterSlot2 = SLOT_B2;
            opp1 = SLOT_A1;
            opp2 = SLOT_A2;
        }

        if ((newMask & (uint16(1) << opp1)) != 0) {
            sd.oppHoleHash1 = newHashes[opp1];
        }
        if ((newMask & (uint16(1) << opp2)) != 0) {
            sd.oppHoleHash2 = newHashes[opp2];
        }

        bytes32 domainSeparator = _domainSeparatorV4();

        // Board
        for (uint256 i = 0; i < 5; i++) {
            uint8 slot = uint8(SLOT_FLOP1 + i);
            uint16 bit = uint16(1) << slot;
            if (((newMask & bit) == 0)) {
                continue;
            }
            bytes32 h = keccak256(
                abi.encodePacked(
                    domainSeparator,
                    channelId,
                    slot,
                    boardCodes[i],
                    boardSalts[i]
                )
            );
            if (h != newHashes[slot]) revert BoardOpenFailed();
            sd.board[i] = boardCodes[i];
        }

        for (uint256 i = 0; i < 2; i++) {
            uint8 slot = i == 0 ? submitterSlot1 : submitterSlot2;
            uint16 bit = uint16(1) << slot;
            if (((newMask & bit) == 0)) {
                continue;
            }
            bytes32 h = keccak256(
                abi.encodePacked(
                    domainSeparator,
                    channelId,
                    slot,
                    holeCodes[i],
                    holeSalts[i]
                )
            );
            if (h != newHashes[slot]) revert HoleOpenFailed();
            if (submitter == sd.initiator) {
                sd.initiatorHole[i] = holeCodes[i];
            }
        }

        return (sd.lockedCommitMask, sd.maxSeq);
    }

    function _forfeitToInitiator(uint256 channelId) internal {
        Channel storage ch = channels[channelId];
        ShowdownState storage sd = showdowns[channelId];

        if (ch.finalized) return;
        ch.finalized = true;

        uint256 pot = ch.deposit1 + ch.deposit2;
        
        // Add pot to initiator's deposit instead of sending to address
        if (sd.initiator == ch.player1) {
            ch.deposit1 = pot;
            ch.deposit2 = 0;
        } else {
            ch.deposit1 = 0;
            ch.deposit2 = pot;
        }

        emit ShowdownFinalized(channelId, sd.initiator, pot);
    }

    function getShowdown(
        uint256 channelId
    ) external view returns (ShowdownState memory) {
        return showdowns[channelId];
    }

    /// @notice Player submits commitments and openings to start showdown
    function startShowdown(
        uint256 channelId,
        HeadsUpPokerEIP712.CardCommit[] calldata commits,
        bytes[] calldata sigs,
        uint8[5] calldata boardCodes,
        bytes32[5] calldata boardSalts,
        uint8[2] calldata holeCodes,
        bytes32[2] calldata holeSalts
    ) external nonReentrant {
        startShowdownInternal(channelId, commits, sigs, boardCodes, boardSalts, holeCodes, holeSalts, msg.sender);
    }

    /// @notice Player or third party submits commitments and openings to start showdown on behalf of a player
    function startShowdownOnBehalfOf(
        uint256 channelId,
        HeadsUpPokerEIP712.CardCommit[] calldata commits,
        bytes[] calldata sigs,
        uint8[5] calldata boardCodes,
        bytes32[5] calldata boardSalts,
        uint8[2] calldata holeCodes,
        bytes32[2] calldata holeSalts,
        address onBehalfOf
    ) external nonReentrant {
        startShowdownInternal(channelId, commits, sigs, boardCodes, boardSalts, holeCodes, holeSalts, onBehalfOf);
    }

    function startShowdownInternal(
        uint256 channelId,
        HeadsUpPokerEIP712.CardCommit[] calldata commits,
        bytes[] calldata sigs,
        uint8[5] calldata boardCodes,
        bytes32[5] calldata boardSalts,
        uint8[2] calldata holeCodes,
        bytes32[2] calldata holeSalts,
        address onBehalfOf
    ) internal {
        Channel storage ch = channels[channelId];
        if (ch.deposit1 == 0 || ch.deposit2 == 0) revert ChannelNotReady();
        if (onBehalfOf != ch.player1 && onBehalfOf != ch.player2) revert NotPlayer();

        ShowdownState storage sd = showdowns[channelId];
        if (sd.inProgress) revert ShowdownInProgress();

        sd.initiator = onBehalfOf;
        sd.opponent = onBehalfOf == ch.player1 ? ch.player2 : ch.player1;
        sd.deadline = block.timestamp + revealWindow;
        sd.inProgress = true;

        _applyCommitUpdate(
            channelId,
            commits,
            sigs,
            boardCodes,
            boardSalts,
            holeCodes,
            holeSalts,
            onBehalfOf,
            false
        );

        // Require initiator to open both hole cards
        uint8 initiatorSlot1 = onBehalfOf == ch.player1 ? SLOT_A1 : SLOT_B1;
        uint8 initiatorSlot2 = onBehalfOf == ch.player1 ? SLOT_A2 : SLOT_B2;
        if ((sd.lockedCommitMask & (uint16(1) << initiatorSlot1)) == 0 ||
            (sd.lockedCommitMask & (uint16(1) << initiatorSlot2)) == 0) {
            revert InitiatorHolesRequired();
        }

        emit ShowdownStarted(channelId);
        emit CommitsUpdated(channelId, onBehalfOf, sd.lockedCommitMask, sd.maxSeq);
    }

    /// @notice Submit additional commits during reveal window
    function submitAdditionalCommits(
        uint256 channelId,
        HeadsUpPokerEIP712.CardCommit[] calldata commits,
        bytes[] calldata sigs,
        uint8[5] calldata boardCodes,
        bytes32[5] calldata boardSalts,
        uint8[2] calldata holeCodes,
        bytes32[2] calldata holeSalts
    ) external nonReentrant {
        submitAdditionalCommitsInternal(channelId, commits, sigs, boardCodes, boardSalts, holeCodes, holeSalts, msg.sender);
    }

    /// @notice Submit additional commits during reveal window on behalf of a player
    function submitAdditionalCommitsOnBehalfOf(
        uint256 channelId,
        HeadsUpPokerEIP712.CardCommit[] calldata commits,
        bytes[] calldata sigs,
        uint8[5] calldata boardCodes,
        bytes32[5] calldata boardSalts,
        uint8[2] calldata holeCodes,
        bytes32[2] calldata holeSalts,
        address onBehalfOf
    ) external nonReentrant {
        submitAdditionalCommitsInternal(channelId, commits, sigs, boardCodes, boardSalts, holeCodes, holeSalts, onBehalfOf);
    }

    function submitAdditionalCommitsInternal(
        uint256 channelId,
        HeadsUpPokerEIP712.CardCommit[] calldata commits,
        bytes[] calldata sigs,
        uint8[5] calldata boardCodes,
        bytes32[5] calldata boardSalts,
        uint8[2] calldata holeCodes,
        bytes32[2] calldata holeSalts,
        address onBehalfOf
    ) internal {
        Channel storage ch = channels[channelId];
        if (onBehalfOf != ch.player1 && onBehalfOf != ch.player2) revert NotPlayer();

        ShowdownState storage sd = showdowns[channelId];
        if (!sd.inProgress) revert NoShowdownInProgress();
        if (block.timestamp > sd.deadline) revert Expired();

        _applyCommitUpdate(
            channelId,
            commits,
            sigs,
            boardCodes,
            boardSalts,
            holeCodes,
            holeSalts,
            onBehalfOf,
            // require non-empty overlap with the existing locked set
            true
        );
        emit CommitsUpdated(channelId, onBehalfOf, sd.lockedCommitMask, sd.maxSeq);
    }

    /// @notice Finalize showdown using best commit set locked in dispute
    function finalizeShowdownWithCommits(
        uint256 channelId,
        uint8[2] calldata oppHoleCodes,
        bytes32[2] calldata oppHoleSalts
    ) external nonReentrant {
        Channel storage ch = channels[channelId];
        if (ch.finalized) revert AlreadyFinalized();

        ShowdownState storage sd = showdowns[channelId];
        if (!sd.inProgress) revert NoShowdownInProgress();
        if (block.timestamp <= sd.deadline) revert StillRevealing();

        // TODO: forfeit to last acting player
        // require full commit set or forfeit to initiator
        if (sd.lockedCommitMask != MASK_ALL) {
            _forfeitToInitiator(channelId);
            return;
        }

        uint8 opp1 = sd.initiator == ch.player1 ? SLOT_B1 : SLOT_A1;
        uint8 opp2 = sd.initiator == ch.player1 ? SLOT_B2 : SLOT_A2;

        bytes32 domainSeparator = _domainSeparatorV4();

        for (uint256 i = 0; i < 2; i++) {
            uint8 slot = i == 0 ? opp1 : opp2;
            bytes32 expectedHash = i == 0 ? sd.oppHoleHash1 : sd.oppHoleHash2;

            bytes32 h = keccak256(
                abi.encodePacked(
                    domainSeparator,
                    channelId,
                    slot,
                    oppHoleCodes[i],
                    oppHoleSalts[i]
                )
            );
            if (h != expectedHash) revert OpponentHoleOpenFailed();
        }

        // TODO: Evaluate hands and determine actual winner
        uint8[7] memory player1Cards;
        uint8[7] memory player2Cards;
        
        // Determine which player is which based on the initiator
        if (sd.initiator == ch.player1) {
            // Initiator is player1, opponent is player2
            player1Cards[0] = sd.initiatorHole[0];
            player1Cards[1] = sd.initiatorHole[1];
            player2Cards[0] = oppHoleCodes[0];
            player2Cards[1] = oppHoleCodes[1];
        } else {
            // Initiator is player2, opponent is player1
            player1Cards[0] = oppHoleCodes[0];
            player1Cards[1] = oppHoleCodes[1];
            player2Cards[0] = sd.initiatorHole[0];
            player2Cards[1] = sd.initiatorHole[1];
        }
        
        // Add community cards to both hands
        for (uint256 i = 0; i < 5; i++) {
            player1Cards[i + 2] = sd.board[i];
            player2Cards[i + 2] = sd.board[i];
        }
        
        // Evaluate both hands
        uint256 player1Rank = PokerEvaluator.evaluateHand(player1Cards);
        uint256 player2Rank = PokerEvaluator.evaluateHand(player2Cards);
        
        // Determine winner (higher rank wins)
        address winner;
        if (player1Rank > player2Rank) {
            winner = ch.player1;
        } else if (player2Rank > player1Rank) {
            winner = ch.player2;
        } else {
            // Tie - default to initiator (could be changed to split pot)
            winner = sd.initiator;
        }

        ch.finalized = true;
        uint256 finalPot = ch.deposit1 + ch.deposit2;
        
        // Add pot to winner's deposit instead of sending to address
        if (winner == ch.player1) {
            ch.deposit1 = finalPot;
            ch.deposit2 = 0;
        } else {
            ch.deposit1 = 0;
            ch.deposit2 = finalPot;
        }

        emit ShowdownFinalized(channelId, winner, finalPot);
    }
}<|MERGE_RESOLUTION|>--- conflicted
+++ resolved
@@ -5,12 +5,9 @@
 import "@openzeppelin/contracts/utils/cryptography/ECDSA.sol";
 
 import {HeadsUpPokerEIP712} from "./HeadsUpPokerEIP712.sol";
-<<<<<<< HEAD
 import {PokerEvaluator} from "./PokerEvaluator.sol";
-=======
 import {HeadsUpPokerReplay} from "./HeadsUpPokerReplay.sol";
 import {Action} from "./HeadsUpPokerActions.sol";
->>>>>>> fdae11a7
 
 /// @title HeadsUpPokerEscrow - Simple escrow contract for heads up poker matches using ETH only
 /// @notice Supports opening channels, joining, settling on fold and basic showdown flow
