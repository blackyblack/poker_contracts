const { expect } = require("chai");
const { ethers } = require("hardhat");
const { ACTION } = require("./actions");

<<<<<<< HEAD
const GENESIS = ethers.keccak256(
    ethers.solidityPacked(["string", "uint256", "uint256"], ["HUP_GENESIS", 1n, 1n])
=======
const ACTION_TYPEHASH = ethers.keccak256(
    ethers.toUtf8Bytes(
        "Action(uint256 channelId,uint256 handId,uint32 seq,uint8 action,uint128 amount,bytes32 prevHash)"
    )
>>>>>>> 55aeffe5
);

// Helper to build actions with proper hashes and sequence numbers
function buildActions(specs) {
    const abi = ethers.AbiCoder.defaultAbiCoder();
    const channelId = 1n;
    const handId = 1n;
    let seq = 1;
    let prevHash = GENESIS;
    const actions = [];
    for (const spec of specs) {
        const act = {
            channelId,
            handId,
            seq: seq++,
            action: spec.action,
            amount: spec.amount,
            prevHash
        };
        actions.push(act);
        prevHash = ethers.keccak256(
            abi.encode(
                ["bytes32", "uint256", "uint256", "uint32", "uint8", "uint128", "bytes32"],
                [
                    ACTION_TYPEHASH,
                    act.channelId,
                    act.handId,
                    act.seq,
                    act.action,
                    act.amount,
                    act.prevHash
                ]
            )
        );
    }
    return actions;
}

describe("HeadsUpPokerReplay", function () {
    let replay;

    beforeEach(async function () {
        const Replay = await ethers.getContractFactory("HeadsUpPokerReplay");
        replay = await Replay.deploy();
    });

    describe("Basic Game Flow", function () {
        it("returns fold when small blind folds preflop", async function () {
            // small blind, big blind, small blind folds
            const actions = buildActions([
                { action: ACTION.SMALL_BLIND, amount: 1n },
                { action: ACTION.BIG_BLIND, amount: 2n },
                { action: ACTION.FOLD, amount: 0n }
            ]);
            const stackA = 10n;
            const stackB = 10n;
            const [end, folder] = await replay.replayAndGetEndState(actions, stackA, stackB);
            expect(end).to.equal(0n); // End.FOLD
            expect(folder).to.equal(0n);
        });

        it("returns fold when big blind folds preflop", async function () {
            const actions = buildActions([
                { action: ACTION.SMALL_BLIND, amount: 1n },
                { action: ACTION.BIG_BLIND, amount: 2n },
                { action: ACTION.BET_RAISE, amount: 3n }, // SB makes min raise (1->4)
                { action: ACTION.FOLD, amount: 0n } // BB folds
            ]);
            const [end, folder] = await replay.replayAndGetEndState(actions, 10n, 10n);
            expect(end).to.equal(0n); // End.FOLD
            expect(folder).to.equal(1n); // BB folded
        });

        it("reaches showdown after checks on all streets", async function () {
            // blinds, call, then check down to showdown
            const actions = buildActions([
                { action: ACTION.SMALL_BLIND, amount: 1n }, // SB
                { action: ACTION.BIG_BLIND, amount: 2n }, // BB
                { action: ACTION.CHECK_CALL, amount: 0n }, // SB calls
                { action: ACTION.CHECK_CALL, amount: 0n }, // BB checks
                { action: ACTION.CHECK_CALL, amount: 0n }, // SB checks -> move to street 2
                { action: ACTION.CHECK_CALL, amount: 0n }, // BB checks
                { action: ACTION.CHECK_CALL, amount: 0n }, // SB checks -> move to street 3
                { action: ACTION.CHECK_CALL, amount: 0n }, // BB checks
                { action: ACTION.CHECK_CALL, amount: 0n }  // SB checks -> showdown
            ]);
            const [end, folder] = await replay.replayAndGetEndState(actions, 10n, 10n);
            expect(end).to.equal(1n); // End.SHOWDOWN
            // showdown always has 0 as folder, do not test it further
            expect(folder).to.equal(0n);
        });

        it("reaches showdown when both players are all-in", async function () {
            const actions = buildActions([
                { action: ACTION.SMALL_BLIND, amount: 1n },
                { action: ACTION.BIG_BLIND, amount: 2n },
                { action: ACTION.BET_RAISE, amount: 9n }, // SB goes all-in
                { action: ACTION.CHECK_CALL, amount: 0n } // BB calls
            ]);
            const [end] = await replay.replayAndGetEndState(actions, 10n, 10n);
            expect(end).to.equal(1n); // End.SHOWDOWN
        });
    });

    describe("Validation Tests - Blind Setup", function () {
        it("reverts when no actions provided", async function () {
            const actions = [];
            await expect(replay.replayAndGetEndState(actions, 10n, 10n)).to.be.revertedWith("NO_BLINDS");
        });

        it("reverts when only one action provided", async function () {
            const actions = buildActions([
                { action: ACTION.SMALL_BLIND, amount: 1n }
            ]);
            await expect(replay.replayAndGetEndState(actions, 10n, 10n)).to.be.revertedWith("NO_BLINDS");
        });

        it("reverts when small blind prevHash is incorrect", async function () {
            const actions = [
                {
                    channelId: 1n,
                    handId: 1n,
                    seq: 1,
                    action: ACTION.SMALL_BLIND,
                    amount: 1n,
                    prevHash: ethers.keccak256("0x1234") // Should be genesis
                },
                {
                    channelId: 1n,
                    handId: 1n,
                    seq: 1,
                    action: ACTION.BIG_BLIND,
                    amount: 1n,
                    prevHash: GENESIS
                }
            ];
            await expect(replay.replayAndGetEndState(actions, 10n, 10n)).to.be.revertedWith("SB_PREV");
        });

        it("reverts when small blind action is wrong", async function () {
            const actions = [
                {
                    channelId: 1n,
                    handId: 1n,
                    seq: 1,
                    action: ACTION.BIG_BLIND, // Should be SMALL_BLIND
                    amount: 1n,
                    prevHash: GENESIS
                },
                {
                    channelId: 1n,
                    handId: 1n,
                    seq: 1,
                    action: ACTION.BIG_BLIND,
                    amount: 1n,
                    prevHash: GENESIS
                }
            ];
            await expect(replay.replayAndGetEndState(actions, 10n, 10n)).to.be.revertedWith("SB_ACT");
        });

        it("reverts when small blind amount is zero", async function () {
            const actions = [
                {
                    channelId: 1n,
                    handId: 1n,
                    seq: 1,
                    action: ACTION.SMALL_BLIND,
                    amount: 0n, // Should be > 0
                    prevHash: GENESIS
                },
                {
                    channelId: 1n,
                    handId: 1n,
                    seq: 1,
                    action: ACTION.BIG_BLIND,
                    amount: 1n,
                    prevHash: GENESIS
                }
            ];
            await expect(replay.replayAndGetEndState(actions, 10n, 10n)).to.be.revertedWith("SB_AMT");
        });

        it("reverts when small blind amount exceeds stack", async function () {
            const actions = [
                {
                    channelId: 1n,
                    handId: 1n,
                    seq: 1,
                    action: ACTION.SMALL_BLIND,
                    amount: 11n, // Exceeds stack of 10
                    prevHash: GENESIS
                },
                {
                    channelId: 1n,
                    handId: 1n,
                    seq: 1,
                    action: ACTION.BIG_BLIND,
                    amount: 1n,
                    prevHash: GENESIS
                }
            ];
            await expect(replay.replayAndGetEndState(actions, 10n, 10n)).to.be.revertedWith("SB_AMT");
        });

        it("reverts when big blind sequence is not greater", async function () {
            const sbAction = {
                channelId: 1n,
                handId: 1n,
                seq: 5,
                action: ACTION.SMALL_BLIND,
                amount: 1n,
                prevHash: GENESIS
            };
            const bbAction = {
                channelId: 1n,
                handId: 1n,
                seq: 5, // Same seq, should be greater
                action: ACTION.BIG_BLIND,
                amount: 2n,
                prevHash: ethers.keccak256(
                    ethers.AbiCoder.defaultAbiCoder().encode(
                        ["bytes32", "uint256", "uint256", "uint32", "uint8", "uint128", "bytes32"],
                        [
                            ACTION_TYPEHASH,
                            sbAction.channelId,
                            sbAction.handId,
                            sbAction.seq,
                            sbAction.action,
                            sbAction.amount,
                            sbAction.prevHash
                        ]
                    )
                )
            };
            await expect(replay.replayAndGetEndState([sbAction, bbAction], 10n, 10n)).to.be.revertedWith("SEQ1");
        });

        it("reverts when big blind prevHash is incorrect", async function () {
            const actions = buildActions([
                { action: ACTION.SMALL_BLIND, amount: 1n }
            ]);
            const badBB = {
                channelId: 1n,
                handId: 1n,
                seq: 2,
                action: ACTION.BIG_BLIND,
                amount: 2n,
                prevHash: ethers.keccak256("0x1234") // Wrong hash
            };
            await expect(replay.replayAndGetEndState([actions[0], badBB], 10n, 10n)).to.be.revertedWith("BB_PREV");
        });

        it("reverts when big blind action is wrong", async function () {
            const sbAction = {
                channelId: 1n,
                handId: 1n,
                seq: 1,
                action: ACTION.SMALL_BLIND,
                amount: 1n,
                prevHash: GENESIS
            };
            const bbAction = {
                channelId: 1n,
                handId: 1n,
                seq: 2,
                action: ACTION.FOLD, // Should be BIG_BLIND
                amount: 2n,
                prevHash: ethers.keccak256(
                    ethers.AbiCoder.defaultAbiCoder().encode(
                        ["bytes32", "uint256", "uint256", "uint32", "uint8", "uint128", "bytes32"],
                        [
                            ACTION_TYPEHASH,
                            sbAction.channelId,
                            sbAction.handId,
                            sbAction.seq,
                            sbAction.action,
                            sbAction.amount,
                            sbAction.prevHash
                        ]
                    )
                )
            };
            await expect(replay.replayAndGetEndState([sbAction, bbAction], 10n, 10n)).to.be.revertedWith("BB_ACT");
        });

        it("reverts when big blind amount is incorrect", async function () {
            // big blind should be exactly twice the small blind
            const actions = buildActions([
                { action: ACTION.SMALL_BLIND, amount: 1n },
                { action: ACTION.BIG_BLIND, amount: 3n } // wrong amount
            ]);
            await expect(replay.replayAndGetEndState(actions, 10n, 10n)).to.be.revertedWith("BB_AMT");
        });

        it("reverts when big blind amount exceeds stack", async function () {
            const actions = buildActions([
                { action: ACTION.SMALL_BLIND, amount: 1n },
                { action: ACTION.BIG_BLIND, amount: 2n }
            ]);
            await expect(replay.replayAndGetEndState(actions, 10n, 1n)).to.be.revertedWith("BB_STACK");
        });
    });

    describe("Validation Tests - Action Sequence", function () {
        it("reverts when action sequence number is not increasing", async function () {
            const actions = buildActions([
                { action: ACTION.SMALL_BLIND, amount: 1n },
                { action: ACTION.BIG_BLIND, amount: 2n }
            ]);
            // Manually create third action with wrong seq
            const badAction = {
                channelId: 1n,
                handId: 1n,
                seq: 2, // Same as previous, should be 3
                action: ACTION.FOLD,
                amount: 0n,
                prevHash: ethers.keccak256(
                    ethers.AbiCoder.defaultAbiCoder().encode(
                        ["bytes32", "uint256", "uint256", "uint32", "uint8", "uint128", "bytes32"],
                        [
                            ACTION_TYPEHASH,
                            actions[1].channelId,
                            actions[1].handId,
                            actions[1].seq,
                            actions[1].action,
                            actions[1].amount,
                            actions[1].prevHash
                        ]
                    )
                )
            };
            await expect(replay.replayAndGetEndState([...actions, badAction], 10n, 10n)).to.be.revertedWith("SEQ");
        });

        it("reverts when action prevHash is incorrect", async function () {
            const actions = buildActions([
                { action: ACTION.SMALL_BLIND, amount: 1n },
                { action: ACTION.BIG_BLIND, amount: 2n }
            ]);
            const badAction = {
                channelId: 1n,
                handId: 1n,
                seq: 3,
                action: ACTION.FOLD,
                amount: 0n,
                prevHash: ethers.keccak256("0x1234") // Wrong hash
            };
            await expect(replay.replayAndGetEndState([...actions, badAction], 10n, 10n)).to.be.revertedWith("PREV_HASH");
        });

        it("reverts when blind actions are used after start", async function () {
            const actions = buildActions([
                { action: ACTION.SMALL_BLIND, amount: 1n },
                { action: ACTION.BIG_BLIND, amount: 2n },
                { action: ACTION.SMALL_BLIND, amount: 1n } // Wrong, can't use blind again
            ]);
            await expect(replay.replayAndGetEndState(actions, 10n, 10n)).to.be.revertedWith("BLIND_ONLY_START");
        });

        it("reverts when all-in player tries to act", async function () {
            const badActions = buildActions([
                { action: ACTION.SMALL_BLIND, amount: 5n },
                { action: ACTION.BIG_BLIND, amount: 10n },
                { action: ACTION.FOLD, amount: 0n }, // trying to act after all-in
            ]);
            await expect(replay.replayAndGetEndState(badActions, 5n, 10n)).to.be.revertedWith("PLAYER_ALLIN");
        });

        it("reverts when unknown action type is used", async function () {
            const actions = buildActions([
                { action: ACTION.SMALL_BLIND, amount: 1n },
                { action: ACTION.BIG_BLIND, amount: 2n }
            ]);
            const badAction = {
                channelId: 1n,
                handId: 1n,
                seq: 3,
                action: 99, // Unknown action
                amount: 0n,
                prevHash: ethers.keccak256(
                    ethers.AbiCoder.defaultAbiCoder().encode(
                        ["bytes32", "uint256", "uint256", "uint32", "uint8", "uint128", "bytes32"],
                        [
                            ACTION_TYPEHASH,
                            actions[1].channelId,
                            actions[1].handId,
                            actions[1].seq,
                            actions[1].action,
                            actions[1].amount,
                            actions[1].prevHash
                        ]
                    )
                )
            };
            await expect(replay.replayAndGetEndState([...actions, badAction], 10n, 10n)).to.be.revertedWith("UNK_ACTION");
        });
    });

    describe("Fold Action Tests", function () {
        it("reverts when fold has non-zero amount", async function () {
            const actions = buildActions([
                { action: ACTION.SMALL_BLIND, amount: 1n },
                { action: ACTION.BIG_BLIND, amount: 2n },
                { action: ACTION.FOLD, amount: 1n } // Should be 0
            ]);
            await expect(replay.replayAndGetEndState(actions, 10n, 10n)).to.be.revertedWith("FOLD_AMT");
        });

        it("handles fold on flop", async function () {
            const actions = buildActions([
                { action: ACTION.SMALL_BLIND, amount: 1n },
                { action: ACTION.BIG_BLIND, amount: 2n },
                { action: ACTION.CHECK_CALL, amount: 0n }, // SB calls, move to flop
                { action: ACTION.CHECK_CALL, amount: 0n }, // BB checks
                { action: ACTION.FOLD, amount: 0n } // SB folds
            ]);
            const [end, folder] = await replay.replayAndGetEndState(actions, 10n, 10n);
            expect(end).to.equal(0n); // End.FOLD
            expect(folder).to.equal(0n); // SB folded
        });

        it("handles fold on turn", async function () {
            const actions = buildActions([
                { action: ACTION.SMALL_BLIND, amount: 1n },
                { action: ACTION.BIG_BLIND, amount: 2n },
                { action: ACTION.CHECK_CALL, amount: 0n },
                { action: ACTION.CHECK_CALL, amount: 0n }, // BB checks
                { action: ACTION.CHECK_CALL, amount: 0n }, // SB checks, move to turn
                { action: ACTION.FOLD, amount: 0n } // BB folds
            ]);
            const [end, folder] = await replay.replayAndGetEndState(actions, 10n, 10n);
            expect(end).to.equal(0n); // End.FOLD
            expect(folder).to.equal(1n); // BB folded
        });

        it("handles fold on river", async function () {
            const actions = buildActions([
                { action: ACTION.SMALL_BLIND, amount: 1n },
                { action: ACTION.BIG_BLIND, amount: 2n },
                { action: ACTION.CHECK_CALL, amount: 0n },
                { action: ACTION.CHECK_CALL, amount: 0n }, // BB checks
                { action: ACTION.CHECK_CALL, amount: 0n }, // SB checks
                { action: ACTION.CHECK_CALL, amount: 0n }, // BB checks
                { action: ACTION.CHECK_CALL, amount: 0n }, // SB checks, move to river
                { action: ACTION.FOLD, amount: 0n } // BB folds
            ]);
            const [end, folder] = await replay.replayAndGetEndState(actions, 10n, 10n);
            expect(end).to.equal(0n); // End.FOLD
            expect(folder).to.equal(1n); // BB folded
        });
    });

    describe("Check/Call Action Tests", function () {
        it("reverts when call amount is incorrect", async function () {
            const actions = buildActions([
                { action: ACTION.SMALL_BLIND, amount: 1n },
                { action: ACTION.BIG_BLIND, amount: 2n },
                { action: ACTION.CHECK_CALL, amount: 2n } // Should be 0 for calls
            ]);
            await expect(replay.replayAndGetEndState(actions, 10n, 10n)).to.be.revertedWith("CALL_AMT");
        });

        it("handles all-in call with correct amount", async function () {
            const actions = buildActions([
                { action: ACTION.SMALL_BLIND, amount: 1n },
                { action: ACTION.BIG_BLIND, amount: 2n },
                { action: ACTION.BET_RAISE, amount: 9n }, // SB all-in, BB needs to call 8 total
                { action: ACTION.CHECK_CALL, amount: 0n } // BB calls with amount 0
            ]);
            const [end] = await replay.replayAndGetEndState(actions, 10n, 9n); // BB has only 9
            expect(end).to.equal(1n); // End.SHOWDOWN (both all-in)
        });

        it("automatically goes all-in when insufficient chips to call", async function () {
            const actions = buildActions([
                { action: ACTION.SMALL_BLIND, amount: 5n },
                { action: ACTION.BIG_BLIND, amount: 10n },
                { action: ACTION.CHECK_CALL, amount: 0n } // SB auto all-in with remaining 4 chips
            ]);
            const [end] = await replay.replayAndGetEndState(actions, 9n, 11n); // SB has only 9 total, 4 remaining
            expect(end).to.equal(1n); // End.SHOWDOWN (SB goes all-in)
        });

        it("progresses street after both players check", async function () {
            const actions = buildActions([
                { action: ACTION.SMALL_BLIND, amount: 1n },
                { action: ACTION.BIG_BLIND, amount: 2n },
                { action: ACTION.CHECK_CALL, amount: 0n }, // SB calls with amount 0, move to flop
                { action: ACTION.CHECK_CALL, amount: 0n }, // BB checks
                { action: ACTION.CHECK_CALL, amount: 0n }, // SB checks, move to turn
                { action: ACTION.CHECK_CALL, amount: 0n } // BB checks
            ]);
            // Should be waiting for SB to act on turn
            const nextAction = buildActions([
                { action: ACTION.SMALL_BLIND, amount: 1n },
                { action: ACTION.BIG_BLIND, amount: 2n },
                { action: ACTION.CHECK_CALL, amount: 0n },
                { action: ACTION.CHECK_CALL, amount: 0n },
                { action: ACTION.CHECK_CALL, amount: 0n },
                { action: ACTION.CHECK_CALL, amount: 0n },
                { action: ACTION.CHECK_CALL, amount: 0n } // SB checks, move to river
            ]);

            // Should not reach end yet
            await expect(replay.replayAndGetEndState(actions, 10n, 10n)).to.be.revertedWith("HAND_NOT_DONE");
            // Hand is OK so far, but still not done
            await expect(replay.replayAndGetEndState(nextAction, 10n, 10n)).to.be.revertedWith("HAND_NOT_DONE");
        });

        it("reaches showdown after river checks", async function () {
            const actions = buildActions([
                { action: ACTION.SMALL_BLIND, amount: 1n },
                { action: ACTION.BIG_BLIND, amount: 2n },
                { action: ACTION.CHECK_CALL, amount: 0n },
                { action: ACTION.CHECK_CALL, amount: 0n },
                { action: ACTION.CHECK_CALL, amount: 0n },
                { action: ACTION.CHECK_CALL, amount: 0n },
                { action: ACTION.CHECK_CALL, amount: 0n },
                { action: ACTION.CHECK_CALL, amount: 0n },
                { action: ACTION.CHECK_CALL, amount: 0n } // Final check -> showdown
            ]);
            const [end] = await replay.replayAndGetEndState(actions, 10n, 10n);
            expect(end).to.equal(1n); // End.SHOWDOWN
        });

        it("correctly calculates all-in amount when player has exactly enough", async function () {
            const actions = buildActions([
                { action: ACTION.SMALL_BLIND, amount: 5n },
                { action: ACTION.BIG_BLIND, amount: 10n },
                { action: ACTION.CHECK_CALL, amount: 0n } // SB calls with exactly 5 remaining
            ]);
            const [end] = await replay.replayAndGetEndState(actions, 10n, 10n); // SB has exactly 10, 5 remaining after blind
            expect(end).to.equal(1n); // End.SHOWDOWN
        });

        it("handles call when player has more than enough chips", async function () {
            const actions = buildActions([
                { action: ACTION.SMALL_BLIND, amount: 1n },
                { action: ACTION.BIG_BLIND, amount: 2n },
                { action: ACTION.CHECK_CALL, amount: 0n } // SB has plenty of chips to call 1
            ]);
            await expect(replay.replayAndGetEndState(actions, 100n, 100n)).to.be.revertedWith("HAND_NOT_DONE");
        });
    });

    describe("Bet/Raise Action Tests", function () {
        it("reverts when bet/raise amount is zero", async function () {
            const actions = buildActions([
                { action: ACTION.SMALL_BLIND, amount: 1n },
                { action: ACTION.BIG_BLIND, amount: 2n },
                { action: ACTION.BET_RAISE, amount: 0n } // Should be > 0
            ]);
            await expect(replay.replayAndGetEndState(actions, 10n, 10n)).to.be.revertedWith("RAISE_ZERO");
        });

        it("reverts when raise is below minimum", async function () {
            const actions = buildActions([
                { action: ACTION.SMALL_BLIND, amount: 1n },
                { action: ACTION.BIG_BLIND, amount: 2n },
                { action: ACTION.BET_RAISE, amount: 2n } // Below minimum raise (should be >= 3)
            ]);
            await expect(replay.replayAndGetEndState(actions, 10n, 10n)).to.be.revertedWith("MIN_RAISE");
        });

        it("handles minimum raise correctly", async function () {
            const actions = buildActions([
                { action: ACTION.SMALL_BLIND, amount: 1n },
                { action: ACTION.BIG_BLIND, amount: 2n },
                { action: ACTION.BET_RAISE, amount: 3n }, // Minimum raise
                { action: ACTION.FOLD, amount: 0n }
            ]);
            const [end, folder] = await replay.replayAndGetEndState(actions, 10n, 10n);
            expect(end).to.equal(0n); // End.FOLD
            expect(folder).to.equal(1n); // BB folded
        });

        it("reverts when raise exceeds available stack plus toCall", async function () {
            const actions = buildActions([
                { action: ACTION.SMALL_BLIND, amount: 1n },
                { action: ACTION.BIG_BLIND, amount: 2n },
                { action: ACTION.BET_RAISE, amount: 11n } // Exceeds 9 available + 1 toCall
            ]);
            await expect(replay.replayAndGetEndState(actions, 10n, 10n)).to.be.revertedWith("RAISE_STACK");
        });

        it("handles all-in raise with exact amount", async function () {
            // Should not revert, this is a valid all-in
            const actions = buildActions([
                { action: ACTION.SMALL_BLIND, amount: 1n },
                { action: ACTION.BIG_BLIND, amount: 2n },
                { action: ACTION.BET_RAISE, amount: 8n }, // All-in with remaining stack
                { action: ACTION.FOLD, amount: 0n }
            ]);
            const [end, folder] = await replay.replayAndGetEndState(actions, 10n, 10n);
            expect(end).to.equal(0n); // End.FOLD
            expect(folder).to.equal(1n); // BB folded
        });

        it("reverts when all-in raise amount is incorrect", async function () {
            const actions = buildActions([
                { action: ACTION.SMALL_BLIND, amount: 5n },
                { action: ACTION.BIG_BLIND, amount: 10n },
                { action: ACTION.BET_RAISE, amount: 4n } // Should be 5 to go all-in (5+4=9 total
            ]);
            await expect(replay.replayAndGetEndState(actions, 10n, 10n)).to.be.revertedWith("RAISE_ALLIN_AMT");
        });

        it("reverts when raise doesn't increase the bet", async function () {
            const actions = buildActions([
                { action: ACTION.SMALL_BLIND, amount: 1n },
                { action: ACTION.BIG_BLIND, amount: 2n },
                { action: ACTION.BET_RAISE, amount: 2n }, // Raises to 3 total (1+2)
                { action: ACTION.BET_RAISE, amount: 1n } // Trying to raise to 3 total (2+1), no increase
            ]);
            await expect(replay.replayAndGetEndState(actions, 3n, 10n)).to.be.revertedWith("RAISE_INC");
        });

        it("reverts when bet exceeds deposit limit", async function () {
            const actions = buildActions([
                { action: ACTION.SMALL_BLIND, amount: 1n },
                { action: ACTION.BIG_BLIND, amount: 2n },
                { action: ACTION.BET_RAISE, amount: 8n } // Total 9 > stack 8
            ]);
            await expect(replay.replayAndGetEndState(actions, 8n, 10n)).to.be.revertedWith("DEP_A");
        });

        it("handles re-raise scenario with underraised bet", async function () {
            const actions = buildActions([
                { action: ACTION.SMALL_BLIND, amount: 1n },
                { action: ACTION.BIG_BLIND, amount: 2n },
                { action: ACTION.BET_RAISE, amount: 3n }, // SB raises to 4 total
                { action: ACTION.BET_RAISE, amount: 4n }, // BB re-raises to 6 total (2+4)
            ]);
            // This should revert since the re-raise must be at least the size of the previous raise (3)
            await expect(replay.replayAndGetEndState(actions, 10n, 10n)).to.be.revertedWith("RAISE_INC");
        });

        it("handles re-raise scenario", async function () {
            const actions = buildActions([
                { action: ACTION.SMALL_BLIND, amount: 1n },
                { action: ACTION.BIG_BLIND, amount: 2n },
                { action: ACTION.BET_RAISE, amount: 3n }, // SB raises to 4 total
                { action: ACTION.BET_RAISE, amount: 5n }, // BB re-raises to 7 total (2+5)
                { action: ACTION.FOLD, amount: 0n } // SB folds
            ]);
            const [end, folder] = await replay.replayAndGetEndState(actions, 10n, 10n);
            expect(end).to.equal(0n); // End.FOLD
            expect(folder).to.equal(0n); // SB folded
        });

        it("handles betting on postflop streets", async function () {
            const actions = buildActions([
                { action: ACTION.SMALL_BLIND, amount: 1n },
                { action: ACTION.BIG_BLIND, amount: 2n },
                { action: ACTION.CHECK_CALL, amount: 0n }, // SB calls, move to flop
                { action: ACTION.BET_RAISE, amount: 3n }, // BB bets on flop
                { action: ACTION.FOLD, amount: 0n } // SB folds
            ]);
            const [end, folder] = await replay.replayAndGetEndState(actions, 10n, 10n);
            expect(end).to.equal(0n); // End.FOLD
            expect(folder).to.equal(0n); // SB folded
        });
    });

    describe("Edge Cases and Complex Scenarios", function () {
        it("handles complex betting sequence", async function () {
            const actions = buildActions([
                { action: ACTION.SMALL_BLIND, amount: 1n },
                { action: ACTION.BIG_BLIND, amount: 2n },
                { action: ACTION.BET_RAISE, amount: 3n }, // SB raises
                { action: ACTION.BET_RAISE, amount: 5n }, // BB re-raises  
                { action: ACTION.CHECK_CALL, amount: 0n }, // SB calls, move to flop
                { action: ACTION.CHECK_CALL, amount: 0n }, // BB checks
                { action: ACTION.BET_RAISE, amount: 2n }, // SB bets
                { action: ACTION.CHECK_CALL, amount: 0n }, // BB calls, move to turn
                { action: ACTION.CHECK_CALL, amount: 0n }, // BB checks
                { action: ACTION.CHECK_CALL, amount: 0n } // SB checks, move to river
            ]);
            // Should be waiting for BB to act on river
            await expect(replay.replayAndGetEndState(actions, 20n, 20n)).to.be.revertedWith("HAND_NOT_DONE");
        });

        it("reverts on incomplete hand", async function () {
            const actions = buildActions([
                { action: ACTION.SMALL_BLIND, amount: 1n },
                { action: ACTION.BIG_BLIND, amount: 2n },
                { action: ACTION.CHECK_CALL, amount: 0n } // Game not finished
            ]);
            await expect(replay.replayAndGetEndState(actions, 10n, 10n)).to.be.revertedWith("HAND_NOT_DONE");
        });

        // TODO: this might be longer, limit betting rounds in contract
        it("handles maximum possible betting sequence", async function () {
            const actions = buildActions([
                { action: ACTION.SMALL_BLIND, amount: 1n },
                { action: ACTION.BIG_BLIND, amount: 2n },
                { action: ACTION.BET_RAISE, amount: 3n }, // SB min raise
                { action: ACTION.BET_RAISE, amount: 5n }, // BB re-raise
                { action: ACTION.BET_RAISE, amount: 7n }, // SB re-raise again
                { action: ACTION.CHECK_CALL, amount: 0n }, // BB calls, move to turn
                { action: ACTION.BET_RAISE, amount: 10n }, // BB bets bigger
                { action: ACTION.CHECK_CALL, amount: 0n }, // SB calls, move to river
                { action: ACTION.BET_RAISE, amount: 20n }, // BB bets bigger
                { action: ACTION.CHECK_CALL, amount: 0n }, // SB calls, move to river
                { action: ACTION.BET_RAISE, amount: 47n }, // BB all-in with remaining
                { action: ACTION.CHECK_CALL, amount: 0n } // SB calls all-in
            ]);
            const [end] = await replay.replayAndGetEndState(actions, 100n, 88n);
            expect(end).to.equal(1n); // End.SHOWDOWN
        });

        it("handles alternating actor correctly through streets", async function () {
            const actions = buildActions([
                { action: ACTION.SMALL_BLIND, amount: 1n }, // Player 0 (SB) acts
                { action: ACTION.BIG_BLIND, amount: 2n },   // Player 1 (BB) acts  
                { action: ACTION.CHECK_CALL, amount: 0n },  // Player 0 (SB) acts - calls
                // Now on flop, BB acts first (player 1)
                { action: ACTION.CHECK_CALL, amount: 0n },  // Player 1 (BB) checks
                { action: ACTION.CHECK_CALL, amount: 0n },  // Player 0 (SB) checks
                // Now on turn, BB acts first (player 1)  
                { action: ACTION.CHECK_CALL, amount: 0n },  // Player 1 (BB) checks
                { action: ACTION.CHECK_CALL, amount: 0n },  // Player 0 (SB) checks
                // Now on river, BB acts first (player 1)
                { action: ACTION.CHECK_CALL, amount: 0n },  // Player 1 (BB) checks
                { action: ACTION.CHECK_CALL, amount: 0n }   // Player 0 (SB) checks -> showdown
            ]);
            const [end] = await replay.replayAndGetEndState(actions, 10n, 10n);
            expect(end).to.equal(1n); // End.SHOWDOWN
        });
    });
});<|MERGE_RESOLUTION|>--- conflicted
+++ resolved
@@ -2,15 +2,13 @@
 const { ethers } = require("hardhat");
 const { ACTION } = require("./actions");
 
-<<<<<<< HEAD
 const GENESIS = ethers.keccak256(
-    ethers.solidityPacked(["string", "uint256", "uint256"], ["HUP_GENESIS", 1n, 1n])
-=======
+    ethers.solidityPacked(["string", "uint256", "uint256"], ["HUP_GENESIS", 1n, 1n]));
+
 const ACTION_TYPEHASH = ethers.keccak256(
     ethers.toUtf8Bytes(
         "Action(uint256 channelId,uint256 handId,uint32 seq,uint8 action,uint128 amount,bytes32 prevHash)"
     )
->>>>>>> 55aeffe5
 );
 
 // Helper to build actions with proper hashes and sequence numbers
