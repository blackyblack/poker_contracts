--- conflicted
+++ resolved
@@ -777,29 +777,6 @@
             await expect(replay.replayAndGetEndState(actions, 10n, 10n)).to.be.revertedWith("HAND_NOT_DONE");
         });
 
-<<<<<<< HEAD
-        // TODO: this might be longer, limit betting rounds in contract
-        it("handles maximum possible betting sequence", async function () {
-            const actions = buildActions([
-                { action: ACTION.SMALL_BLIND, amount: 1n },
-                { action: ACTION.BIG_BLIND, amount: 2n },
-                { action: ACTION.BET_RAISE, amount: 3n }, // SB min raise
-                { action: ACTION.BET_RAISE, amount: 5n }, // BB re-raise
-                { action: ACTION.BET_RAISE, amount: 7n }, // SB re-raise again
-                { action: ACTION.CHECK_CALL, amount: 0n }, // BB calls, move to turn
-                { action: ACTION.BET_RAISE, amount: 10n }, // BB bets bigger
-                { action: ACTION.CHECK_CALL, amount: 0n }, // SB calls, move to river
-                { action: ACTION.BET_RAISE, amount: 20n }, // BB bets bigger
-                { action: ACTION.CHECK_CALL, amount: 0n }, // SB calls, move to river
-                { action: ACTION.BET_RAISE, amount: 47n }, // BB all-in with remaining
-                { action: ACTION.CHECK_CALL, amount: 0n } // SB calls all-in
-            ]);
-            const [end, ,] = await replay.replayAndGetEndState(actions, 100n, 88n);
-            expect(end).to.equal(1n); // End.SHOWDOWN
-        });
-
-=======
->>>>>>> c1cc5cfe
         it("handles alternating actor correctly through streets", async function () {
             const actions = buildActions([
                 { action: ACTION.SMALL_BLIND, amount: 1n }, // Player 0 (SB) acts
