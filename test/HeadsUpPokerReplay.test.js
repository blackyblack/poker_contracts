--- conflicted
+++ resolved
@@ -3,11 +3,11 @@
 const { ACTION } = require("./actions");
 
 const GENESIS = ethers.keccak256(
-    ethers.solidityPacked(["string", "uint256", "uint256"], ["HUP_GENESIS", 1n, 1n]));
+    ethers.solidityPacked(["string", "uint256"], ["HUP_GENESIS", 1n]));
 
 const ACTION_TYPEHASH = ethers.keccak256(
     ethers.toUtf8Bytes(
-        "Action(uint256 channelId,uint256 handId,uint32 seq,uint8 action,uint128 amount,bytes32 prevHash)"
+        "Action(uint256 channelId,uint32 seq,uint8 action,uint128 amount,bytes32 prevHash)"
     )
 );
 
@@ -15,14 +15,8 @@
 function buildActions(specs) {
     const abi = ethers.AbiCoder.defaultAbiCoder();
     const channelId = 1n;
-<<<<<<< HEAD
-    const handId = 1n;
     let seq = 0;
     let prevHash = GENESIS;
-=======
-    let seq = 1;
-    let prevHash = ethers.ZeroHash;
->>>>>>> 5e27fcee
     const actions = [];
     for (const spec of specs) {
         const act = {
@@ -35,21 +29,15 @@
         actions.push(act);
         prevHash = ethers.keccak256(
             abi.encode(
-<<<<<<< HEAD
-                ["bytes32", "uint256", "uint256", "uint32", "uint8", "uint128", "bytes32"],
+                ["bytes32", "uint256", "uint32", "uint8", "uint128", "bytes32"],
                 [
                     ACTION_TYPEHASH,
                     act.channelId,
-                    act.handId,
                     act.seq,
                     act.action,
                     act.amount,
                     act.prevHash
                 ]
-=======
-                ["uint256", "uint32", "uint8", "uint128", "bytes32"],
-                [act.channelId, act.seq, act.action, act.amount, act.prevHash]
->>>>>>> 5e27fcee
             )
         );
     }
@@ -181,12 +169,7 @@
             const actions = [
                 {
                     channelId: 1n,
-<<<<<<< HEAD
-                    handId: 1n,
                     seq: 0,
-=======
-                    seq: 1,
->>>>>>> 5e27fcee
                     action: ACTION.BIG_BLIND, // Should be SMALL_BLIND
                     amount: 1n,
                     prevHash: GENESIS
@@ -206,12 +189,7 @@
             const actions = [
                 {
                     channelId: 1n,
-<<<<<<< HEAD
-                    handId: 1n,
                     seq: 0,
-=======
-                    seq: 1,
->>>>>>> 5e27fcee
                     action: ACTION.SMALL_BLIND,
                     amount: 0n, // Should be > 0
                     prevHash: GENESIS
@@ -231,12 +209,7 @@
             const actions = [
                 {
                     channelId: 1n,
-<<<<<<< HEAD
-                    handId: 1n,
                     seq: 0,
-=======
-                    seq: 1,
->>>>>>> 5e27fcee
                     action: ACTION.SMALL_BLIND,
                     amount: 11n, // Exceeds stack of 10
                     prevHash: GENESIS
@@ -255,43 +228,27 @@
         it("reverts when big blind sequence is wrong", async function () {
             const sbAction = {
                 channelId: 1n,
-<<<<<<< HEAD
-                handId: 1n,
                 seq: 0,
-=======
-                seq: 5,
->>>>>>> 5e27fcee
                 action: ACTION.SMALL_BLIND,
                 amount: 1n,
                 prevHash: GENESIS
             };
             const bbAction = {
                 channelId: 1n,
-<<<<<<< HEAD
-                handId: 1n,
                 seq: 0, // Same seq, should be greater
-=======
-                seq: 5, // Same seq, should be greater
->>>>>>> 5e27fcee
                 action: ACTION.BIG_BLIND,
                 amount: 2n,
                 prevHash: ethers.keccak256(
                     ethers.AbiCoder.defaultAbiCoder().encode(
-<<<<<<< HEAD
-                        ["bytes32", "uint256", "uint256", "uint32", "uint8", "uint128", "bytes32"],
+                        ["bytes32", "uint256", "uint32", "uint8", "uint128", "bytes32"],
                         [
                             ACTION_TYPEHASH,
                             sbAction.channelId,
-                            sbAction.handId,
                             sbAction.seq,
                             sbAction.action,
                             sbAction.amount,
                             sbAction.prevHash
                         ]
-=======
-                        ["uint256", "uint32", "uint8", "uint128", "bytes32"],
-                        [sbAction.channelId, sbAction.seq, sbAction.action, sbAction.amount, sbAction.prevHash]
->>>>>>> 5e27fcee
                     )
                 )
             };
@@ -304,12 +261,7 @@
             ]);
             const badBB = {
                 channelId: 1n,
-<<<<<<< HEAD
-                handId: 1n,
                 seq: 1,
-=======
-                seq: 2,
->>>>>>> 5e27fcee
                 action: ACTION.BIG_BLIND,
                 amount: 2n,
                 prevHash: ethers.keccak256("0x1234") // Wrong hash
@@ -320,43 +272,27 @@
         it("reverts when big blind action is wrong", async function () {
             const sbAction = {
                 channelId: 1n,
-<<<<<<< HEAD
-                handId: 1n,
                 seq: 0,
-=======
-                seq: 1,
->>>>>>> 5e27fcee
                 action: ACTION.SMALL_BLIND,
                 amount: 1n,
                 prevHash: GENESIS
             };
             const bbAction = {
                 channelId: 1n,
-<<<<<<< HEAD
-                handId: 1n,
                 seq: 1,
-=======
-                seq: 2,
->>>>>>> 5e27fcee
                 action: ACTION.FOLD, // Should be BIG_BLIND
                 amount: 2n,
                 prevHash: ethers.keccak256(
                     ethers.AbiCoder.defaultAbiCoder().encode(
-<<<<<<< HEAD
-                        ["bytes32", "uint256", "uint256", "uint32", "uint8", "uint128", "bytes32"],
+                        ["bytes32", "uint256", "uint32", "uint8", "uint128", "bytes32"],
                         [
                             ACTION_TYPEHASH,
                             sbAction.channelId,
-                            sbAction.handId,
                             sbAction.seq,
                             sbAction.action,
                             sbAction.amount,
                             sbAction.prevHash
                         ]
-=======
-                        ["uint256", "uint32", "uint8", "uint128", "bytes32"],
-                        [sbAction.channelId, sbAction.seq, sbAction.action, sbAction.amount, sbAction.prevHash]
->>>>>>> 5e27fcee
                     )
                 )
             };
@@ -390,31 +326,20 @@
             // Manually create third action with wrong seq
             const badAction = {
                 channelId: 1n,
-<<<<<<< HEAD
-                handId: 1n,
                 seq: 1, // Same as previous, should be 2
-=======
-                seq: 2, // Same as previous, should be 3
->>>>>>> 5e27fcee
                 action: ACTION.FOLD,
                 amount: 0n,
                 prevHash: ethers.keccak256(
                     ethers.AbiCoder.defaultAbiCoder().encode(
-<<<<<<< HEAD
-                        ["bytes32", "uint256", "uint256", "uint32", "uint8", "uint128", "bytes32"],
+                        ["bytes32", "uint256", "uint32", "uint8", "uint128", "bytes32"],
                         [
                             ACTION_TYPEHASH,
                             actions[1].channelId,
-                            actions[1].handId,
                             actions[1].seq,
                             actions[1].action,
                             actions[1].amount,
                             actions[1].prevHash
                         ]
-=======
-                        ["uint256", "uint32", "uint8", "uint128", "bytes32"],
-                        [actions[1].channelId, actions[1].seq, actions[1].action, actions[1].amount, actions[1].prevHash]
->>>>>>> 5e27fcee
                     )
                 )
             };
@@ -466,21 +391,15 @@
                 amount: 0n,
                 prevHash: ethers.keccak256(
                     ethers.AbiCoder.defaultAbiCoder().encode(
-<<<<<<< HEAD
-                        ["bytes32", "uint256", "uint256", "uint32", "uint8", "uint128", "bytes32"],
+                        ["bytes32", "uint256", "uint32", "uint8", "uint128", "bytes32"],
                         [
                             ACTION_TYPEHASH,
                             actions[1].channelId,
-                            actions[1].handId,
                             actions[1].seq,
                             actions[1].action,
                             actions[1].amount,
                             actions[1].prevHash
                         ]
-=======
-                        ["uint256", "uint32", "uint8", "uint128", "bytes32"],
-                        [actions[1].channelId, actions[1].seq, actions[1].action, actions[1].amount, actions[1].prevHash]
->>>>>>> 5e27fcee
                     )
                 )
             };
